# https://packaging.python.org/tutorials/packaging-projects/
# python3 -m build
# python3 -m twine upload dist/*

[metadata]
name = hx711_multi
<<<<<<< HEAD
version = 1.0.7
=======
version = 1.1.0
>>>>>>> 83a9828d
author = James Morris
author_email = jemorris55@gmail.com
description = HX711 class to sample 24-bit ADCs with Python 3 on a Raspberry Pi Rasperry Pi Zero, 2 or 3
long_description = file: README.md
long_description_content_type = text/markdown
url = https://github.com/Morrious/hx711-multi
project_urls =
    Bug Tracker = https://github.com/Morrious/hx711-multi/issues
classifiers =
    Programming Language :: Python :: 3
    License :: OSI Approved :: MIT License
    Operating System :: OS Independent

[options]
package_dir =
    = src
packages = find:
python_requires = >=3.6

[options.packages.find]
where = src<|MERGE_RESOLUTION|>--- conflicted
+++ resolved
@@ -4,11 +4,7 @@
 
 [metadata]
 name = hx711_multi
-<<<<<<< HEAD
-version = 1.0.7
-=======
 version = 1.1.0
->>>>>>> 83a9828d
 author = James Morris
 author_email = jemorris55@gmail.com
 description = HX711 class to sample 24-bit ADCs with Python 3 on a Raspberry Pi Rasperry Pi Zero, 2 or 3
